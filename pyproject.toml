--- conflicted
+++ resolved
@@ -54,12 +54,7 @@
 pytest-astropy = "^0.9.0"
 requests-mock = "^1.9.3"
 tox = "^3.24.5"
-<<<<<<< HEAD
-types-requests = "^2.27.6"
-typing-extensions = "^4.1.1"
-=======
 types-requests = "^2.27.11"
->>>>>>> e8574e07
 
 [tool.poetry.extras]
 docs = ["sphinx-astropy", "nbsphinx", "ipython", "sphinx-rtd-theme", "ipykernel", "papermill"]
